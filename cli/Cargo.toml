--- conflicted
+++ resolved
@@ -11,11 +11,6 @@
 backend = { path = "../backend" }
 humansize = "2.1.3"
 itertools = "0.13.0"
-<<<<<<< HEAD
-tokio = { version = "1.37.0", features = ["full"] }
-sysinfo = "0.30.12"
-uom = "0.36.0"
-=======
 tokio = { version = "1.38.0", features = ["full"] }
 sysinfo = "0.30.12"
->>>>>>> b359138b
+uom = "0.36.0"